name: CI

<<<<<<< HEAD
# env:
#   JULIA_NUM_THREADS: 2

on: [push, pull_request]
=======
on:
  push:
    branches:
      - master
    tags: '*'
  pull_request:
>>>>>>> b59cf537

jobs:
  test:
    name: Julia ${{ matrix.version }} - ${{ matrix.os }} - ${{ matrix.julia-threads }} thread(s) - ${{ github.event_name }} 
    runs-on: ${{ matrix.os }}
    env:
      JULIA_NUM_THREADS: ${{ matrix.julia-threads }}
    strategy:
      fail-fast: false
      matrix:
        version:
          - '1.3' # Replace this with the minimum Julia version that your package supports.
          - '1'   # automatically expands to the latest stable 1.x release of Julia
          - 'nightly'
        os:
          - ubuntu-latest
          # - macOS-latest
          # - windows-latest
        arch:
          - x64
        julia-threads:
          - '1'

        include:
          - os: windows-latest
            version: '1'
            arch: x64
            julia-threads: '1'
          - os: macOS-latest
            version: '1'
            arch: x64
            julia-threads: '1'
          - os: ubuntu-latest
            version: '1'
            arch: x64
            julia-threads: '2'
  
    steps:
      - uses: actions/checkout@v2
      - uses: julia-actions/setup-julia@v1
        ## `allow-failure` not available yet https://github.com/actions/toolkit/issues/399
        #continue-on-error: ${{ matrix.julia-version == 'nightly' }}
        with:
          version: ${{ matrix.version }}
          arch: ${{ matrix.arch }}
      - uses: actions/cache@v1
        # continue-on-error: ${{ matrix.julia-version == 'nightly' }}
        env:
          cache-name: cache-artifacts
        with:
          path: ~/.julia/artifacts
          key: ${{ runner.os }}-test-${{ env.cache-name }}-${{ hashFiles('**/Project.toml') }}
          restore-keys: |
            ${{ runner.os }}-test-${{ env.cache-name }}-
            ${{ runner.os }}-test-
            ${{ runner.os }}-
      - uses: julia-actions/julia-buildpkg@v1
        # continue-on-error: ${{ matrix.julia-version == 'nightly' }}
      - uses: julia-actions/julia-runtest@v1
        # continue-on-error: ${{ matrix.julia-version == 'nightly' }}
      - uses: julia-actions/julia-processcoverage@v1
        # continue-on-error: ${{ matrix.julia-version == 'nightly' }}
      - uses: codecov/codecov-action@v1
        # continue-on-error: ${{ matrix.version == 'nightly' }}
        with:
          file: lcov.info

  # docs:
  #   name: Documentation
  #   runs-on: ubuntu-latest
  #   steps:
  #     - uses: actions/checkout@v2
  #     - uses: julia-actions/setup-julia@v1
  #       with:
  #         version: '1'
  #     - run: |
  #         julia --project=docs -e '
  #           using Pkg
  #           Pkg.develop(PackageSpec(path=pwd()))
  #           Pkg.instantiate()'
  #     - run: |
  #         julia --project=docs -e '
  #           using Documenter: DocMeta, doctest
  #           using NNlib
  #           DocMeta.setdocmeta!(NNlib, :DocTestSetup, :(using NNlib); recursive=true)
  #           doctest(NNlib)'
  #     - run: julia --project=docs docs/make.jl
  #       env:
  #         GITHUB_TOKEN: ${{ secrets.GITHUB_TOKEN }}
  #         DOCUMENTER_KEY: ${{ secrets.DOCUMENTER_KEY }}<|MERGE_RESOLUTION|>--- conflicted
+++ resolved
@@ -1,18 +1,9 @@
 name: CI
 
-<<<<<<< HEAD
 # env:
 #   JULIA_NUM_THREADS: 2
 
 on: [push, pull_request]
-=======
-on:
-  push:
-    branches:
-      - master
-    tags: '*'
-  pull_request:
->>>>>>> b59cf537
 
 jobs:
   test:
