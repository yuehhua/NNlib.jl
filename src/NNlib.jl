--- conflicted
+++ resolved
@@ -2,13 +2,8 @@
 
 using Requires
 
-<<<<<<< HEAD
-export σ, sigmoid, relu, leakyrelu, elu, swish, selu, softplus, softsign,
-  softmax, logsoftmax, conv2d, conv3d, maxpool2d, avgpool2d, maxpool3d, avgpool3d
-=======
 export σ, sigmoid, relu, leakyrelu, elu, swish, selu, softplus, softsign, logσ, logsigmoid,
-  softmax, logsoftmax, conv2d, maxpool2d, avgpool2d
->>>>>>> 2a20d644
+  softmax, logsoftmax, conv2d, conv3d, maxpool2d, maxpool3d, avgpool2d, avgpool3d
 
 const libnnlib = Libdl.find_library("nnlib.$(Libdl.dlext)", [joinpath(@__DIR__, "..", "deps")])
 
